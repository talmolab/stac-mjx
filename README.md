<<<<<<< HEAD
# stac-mjx :rat:
Implementation of [STAC](https://ieeexplore.ieee.org/document/7030016) using [MJX](https://mujoco.readthedocs.io/en/stable/mjx.html). This is part of the VNL project. 

## Installation
stac-mjx relies on many prerequisites, therefore we suggest installing in a new conda environment. We currently provide two installation methods; 1. conda environment, 2. pip install via `setup.py`.

1. Conda Environment (`environment.yaml`)
   Create and activate the `stac-mjx-env` environment:
   ```
   conda env create -f environment.yaml
   conda activate stac-mjx-env
   ```
2. `setup.py` script
   In a terminal in a new conda environment, from the `stac-mjx` directory, execute:
   ```
   pip install .
   ```

## Usage
1. Update the .yaml files in `config/` with the proper information (details WIP).

2. For new data, first run stac on just a small subset of the data with

    `python core/main.py test.skip_transform=True`
    
    Note: this currently will fail w/o supplying a data file.

3. Render the resulting data using `mujoco_viz()` from within `viz_usage.ipynb`. Currently, this uses headless rendering on CPU via `osmesa`, which requires its own setup. To set up (currently on supported on Linux), execute the following commands sequentially:
   ```
   sudo apt-get install libglfw3 libglew2.0 libgl1-mesa-glx libosmesa6 
   conda install -c conda-forge glew 
   conda install -c conda-forge mesalib 
   conda install -c anaconda mesa-libgl-cos6-x86_64 
   conda install -c menpo glfw3
   ```
   Finally, set the following environment variables, and reactivate the conda environment:
   ```
   conda env config vars set MUJOCO_GL=osmesa PYOPENGL_PLATFORM=osmesa
   conda deactivate && conda activate base
   ```
   To ensure all of the above changes are encapsulated in your Jupyter kernel, a create a new kernel with:
   ```
   conda install ipykernel
   python -m ipykernel install --user --name stac-mjx-env --display-name "Python (stac-mjx-env)"
   ```

4. After tuning parameters and confirming the small clip is processed well, run through the whole thing with
   `python stac-mjx/main.py` 
=======
# stac-mjx
Implementation of STAC using MJX for GPU acceleration. Part of VNL project.

## Requirements and Installation
`stac-mjx` relies on `jax`, which has different versions based on your platform (CPU/GPU/TPU), so build within an environment with `jax` installed. 

* Install the rest of the prerequisites using the included setup script with
```
pip install .
```
* temp: to make sure the environment works, run `python3 setup_test.py`; if there are no errors, you're all set!
>>>>>>> b0f094bb
<|MERGE_RESOLUTION|>--- conflicted
+++ resolved
@@ -1,53 +1,3 @@
-<<<<<<< HEAD
-# stac-mjx :rat:
-Implementation of [STAC](https://ieeexplore.ieee.org/document/7030016) using [MJX](https://mujoco.readthedocs.io/en/stable/mjx.html). This is part of the VNL project. 
-
-## Installation
-stac-mjx relies on many prerequisites, therefore we suggest installing in a new conda environment. We currently provide two installation methods; 1. conda environment, 2. pip install via `setup.py`.
-
-1. Conda Environment (`environment.yaml`)
-   Create and activate the `stac-mjx-env` environment:
-   ```
-   conda env create -f environment.yaml
-   conda activate stac-mjx-env
-   ```
-2. `setup.py` script
-   In a terminal in a new conda environment, from the `stac-mjx` directory, execute:
-   ```
-   pip install .
-   ```
-
-## Usage
-1. Update the .yaml files in `config/` with the proper information (details WIP).
-
-2. For new data, first run stac on just a small subset of the data with
-
-    `python core/main.py test.skip_transform=True`
-    
-    Note: this currently will fail w/o supplying a data file.
-
-3. Render the resulting data using `mujoco_viz()` from within `viz_usage.ipynb`. Currently, this uses headless rendering on CPU via `osmesa`, which requires its own setup. To set up (currently on supported on Linux), execute the following commands sequentially:
-   ```
-   sudo apt-get install libglfw3 libglew2.0 libgl1-mesa-glx libosmesa6 
-   conda install -c conda-forge glew 
-   conda install -c conda-forge mesalib 
-   conda install -c anaconda mesa-libgl-cos6-x86_64 
-   conda install -c menpo glfw3
-   ```
-   Finally, set the following environment variables, and reactivate the conda environment:
-   ```
-   conda env config vars set MUJOCO_GL=osmesa PYOPENGL_PLATFORM=osmesa
-   conda deactivate && conda activate base
-   ```
-   To ensure all of the above changes are encapsulated in your Jupyter kernel, a create a new kernel with:
-   ```
-   conda install ipykernel
-   python -m ipykernel install --user --name stac-mjx-env --display-name "Python (stac-mjx-env)"
-   ```
-
-4. After tuning parameters and confirming the small clip is processed well, run through the whole thing with
-   `python stac-mjx/main.py` 
-=======
 # stac-mjx
 Implementation of STAC using MJX for GPU acceleration. Part of VNL project.
 
@@ -58,5 +8,4 @@
 ```
 pip install .
 ```
-* temp: to make sure the environment works, run `python3 setup_test.py`; if there are no errors, you're all set!
->>>>>>> b0f094bb
+* temp: to make sure the environment works, run `python3 setup_test.py`; if there are no errors, you're all set!