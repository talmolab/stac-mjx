--- conflicted
+++ resolved
@@ -7,11 +7,7 @@
 
 n_fit_frames: 1
 skip_fit_offsets: False
-<<<<<<< HEAD
-ik_only: False
-=======
 skip_ik_only: True
->>>>>>> 11819eee
 
 mujoco:
   solver: "newton"
