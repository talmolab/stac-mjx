--- conflicted
+++ resolved
@@ -67,8 +67,6 @@
             cfg (DictConfig): Configs for this run.
             kp_names (List[str]): Ordered list of mocap keypoint names.
         """
-        # self.stac_cfg = stac_cfg
-        # self.model_cfg = model_cfg
         self.cfg = cfg
         self._kp_names = kp_names
         self._root = mjcf.from_path(xml_path)
@@ -100,13 +98,8 @@
             "newton": mujoco.mjtSolver.mjSOL_NEWTON,
         }[cfg.stac.mujoco.solver.lower()]
 
-<<<<<<< HEAD
-        mj_model.opt.iterations = cfg.stac.mujoco.iterations
-        mj_model.opt.ls_iterations = cfg.stac.mujoco.ls_iterations
-=======
-        self._mj_model.opt.iterations = stac_cfg.mujoco.iterations
-        self._mj_model.opt.ls_iterations = stac_cfg.mujoco.ls_iterations
->>>>>>> 7fef98fd
+        self._mj_model.opt.iterations = cfg.stac_cfg.mujoco.iterations
+        self._mj_model.opt.ls_iterations = cfg.stac_cfg.mujoco.ls_iterations
 
         # Runs faster on GPU with this
         self._mj_model.opt.jacobian = 0  # dense
